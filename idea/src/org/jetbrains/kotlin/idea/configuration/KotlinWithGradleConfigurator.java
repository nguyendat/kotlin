/*
 * Copyright 2010-2015 JetBrains s.r.o.
 *
 * Licensed under the Apache License, Version 2.0 (the "License");
 * you may not use this file except in compliance with the License.
 * You may obtain a copy of the License at
 *
 * http://www.apache.org/licenses/LICENSE-2.0
 *
 * Unless required by applicable law or agreed to in writing, software
 * distributed under the License is distributed on an "AS IS" BASIS,
 * WITHOUT WARRANTIES OR CONDITIONS OF ANY KIND, either express or implied.
 * See the License for the specific language governing permissions and
 * limitations under the License.
 */

package org.jetbrains.kotlin.idea.configuration;

import com.intellij.codeInsight.CodeInsightUtilCore;
import com.intellij.ide.actions.OpenFileAction;
import com.intellij.openapi.application.Result;
import com.intellij.openapi.command.CommandProcessor;
import com.intellij.openapi.command.WriteCommandAction;
import com.intellij.openapi.module.Module;
import com.intellij.openapi.project.Project;
import com.intellij.openapi.roots.DependencyScope;
import com.intellij.openapi.roots.ModuleRootManager;
import com.intellij.openapi.ui.Messages;
import com.intellij.openapi.vfs.VfsUtil;
import com.intellij.openapi.vfs.VirtualFile;
import com.intellij.openapi.vfs.WritingAccessProvider;
import com.intellij.psi.PsiElement;
import com.intellij.psi.PsiFile;
import com.intellij.psi.PsiManager;
import com.intellij.psi.codeStyle.CodeStyleManager;
import com.intellij.psi.util.PsiTreeUtil;
import org.jetbrains.annotations.NotNull;
import org.jetbrains.annotations.Nullable;
import org.jetbrains.kotlin.idea.KotlinPluginUtil;
import org.jetbrains.kotlin.idea.framework.ui.ConfigureDialogWithModulesAndVersion;
import org.jetbrains.plugins.gradle.util.GradleConstants;
import org.jetbrains.plugins.groovy.lang.psi.GroovyFile;
import org.jetbrains.plugins.groovy.lang.psi.GroovyPsiElementFactory;
import org.jetbrains.plugins.groovy.lang.psi.api.statements.GrStatement;
import org.jetbrains.plugins.groovy.lang.psi.api.statements.blocks.GrClosableBlock;
import org.jetbrains.plugins.groovy.lang.psi.api.statements.expressions.GrApplicationStatement;
import org.jetbrains.plugins.groovy.lang.psi.api.statements.expressions.GrExpression;
import org.jetbrains.plugins.groovy.lang.psi.api.statements.expressions.path.GrMethodCallExpression;
import org.jetbrains.plugins.groovy.lang.psi.api.util.GrStatementOwner;

import java.io.File;
import java.util.Collection;
import java.util.HashSet;
import java.util.Set;

public abstract class KotlinWithGradleConfigurator implements KotlinProjectConfigurator {
    private static final String VERSION_TEMPLATE = "$VERSION$";

    protected static final String CLASSPATH = "classpath \"org.jetbrains.kotlin:kotlin-gradle-plugin:$kotlin_version\"";

    protected static final String SNAPSHOT_REPOSITORY = "maven {\nurl '" + ConfigureKotlinInProjectUtilsKt.SNAPSHOT_REPOSITORY.getUrl() + "'\n}";
    protected static final String EAP_REPOSITORY = "maven {\nurl '" + ConfigureKotlinInProjectUtilsKt.EAP_REPOSITORY.getUrl() + "'\n}";

    private static final String MAVEN_CENTRAL = "mavenCentral()\n";
    private static final String JCENTER = "jcenter()\n";
    public static final String LIBRARY = "compile \"org.jetbrains.kotlin:kotlin-stdlib:$kotlin_version\"";
    protected static final String SOURCE_SET = "main.java.srcDirs += 'src/main/kotlin'\n";
    private static final String VERSION = String.format("ext.kotlin_version = '%s'", VERSION_TEMPLATE);

    @Override
    public boolean isConfigured(@NotNull Module module) {
        if (ConfigureKotlinInProjectUtilsKt.hasKotlinRuntimeInScope(module)) {
            return true;
        }

        GroovyFile moduleGradleFile = getBuildGradleFile(module.getProject(), getModuleFilePath(module));
        if (moduleGradleFile != null && isFileConfigured(moduleGradleFile)) {
            return true;
        }
        GroovyFile projectGradleFile = getBuildGradleFile(module.getProject(), getTopLevelProjectFilePath(module.getProject()));
        return projectGradleFile != null && isFileConfigured(projectGradleFile);
    }

    private boolean isFileConfigured(GroovyFile projectGradleFile) {
        String fileText = projectGradleFile.getText();
        return containsDirective(fileText, getApplyPluginDirective()) && fileText.contains(LIBRARY);
    }

    private static boolean containsDirective(@NotNull String fileText, @NotNull String directive) {
        return fileText.contains(directive)
               || fileText.contains(directive.replace("\"", "'"))
               || fileText.contains(directive.replace("'", "\""));
    }

    @Override
    public void configure(@NotNull final Project project, Collection<Module> excludeModules) {
        final ConfigureDialogWithModulesAndVersion dialog =
                new ConfigureDialogWithModulesAndVersion(project, this, excludeModules);

        dialog.show();
        if (!dialog.isOK()) return;

        CommandProcessor.getInstance().executeCommand(project, new Runnable() {
            @Override
            public void run() {
                NotificationMessageCollector collector = NotificationMessageCollectorKt.createConfigureKotlinNotificationCollector(project);
                Set<GroovyFile> changedFiles = new HashSet<GroovyFile>();
                GroovyFile projectGradleFile = getBuildGradleFile(project, getTopLevelProjectFilePath(project));
                if (projectGradleFile != null && canConfigureFile(projectGradleFile)) {
                    boolean isModified = changeGradleFile(projectGradleFile, true, dialog.getKotlinVersion(), collector);
                    if (isModified) {
                        changedFiles.add(projectGradleFile);
                    }
                }

                for (Module module : dialog.getModulesToConfigure()) {
                    GroovyFile file = getBuildGradleFile(project, getModuleFilePath(module));
                    if (file != null && canConfigureFile(file)) {
                        boolean isModified = changeGradleFile(file, false, dialog.getKotlinVersion(), collector);
                        if (isModified) {
                            changedFiles.add(file);
                        }
                    }
                    else {
                        showErrorMessage(project, "Cannot find build.gradle file for module " + module.getName());
                    }
                }

                for (GroovyFile file : changedFiles) {
                    OpenFileAction.openFile(file.getVirtualFile(), project);
                }
                collector.showNotification();
            }
        }, "Configure Kotlin", null);
    }

    public static void addKotlinLibraryToModule(final Module module, final DependencyScope scope, final String groupId, final String artifactId, final String version) {
        String gradleFilePath = getModuleFilePath(module);
        final GroovyFile gradleFile = getBuildGradleFile(module.getProject(), gradleFilePath);

        if (gradleFile != null && canConfigureFile(gradleFile)) {
            new WriteCommandAction(gradleFile.getProject()) {
                @Override
                protected void run(@NotNull Result result) {
                    String groovyScope;
                    switch (scope) {
                        case COMPILE:
                            groovyScope = "compile";
                            break;
                        case TEST:
                            if (KotlinPluginUtil.isAndroidGradleModule(module)) {
                                // TODO we should add testCompile or androidTestCompile
                                groovyScope = "compile";
                            }
                            else {
                                groovyScope = "testCompile";
                            }
                            break;
                        case RUNTIME:
                            groovyScope = "runtime";
                            break;
                        case PROVIDED:
                            groovyScope = "compile";
                            break;
                        default:
                            groovyScope = "compile";
                    }

                    String dependencyString = String.format(
                            "%s \"%s:%s:%s\"",
<<<<<<< HEAD
                            groovyScope, groupId, artifactId, version);
=======
                            groovyScope, libraryDescriptor.getLibraryGroupId(), libraryDescriptor.getLibraryArtifactId(),
                            libraryDescriptor.getMaxVersion());
>>>>>>> d160f63d

                    GrClosableBlock dependenciesBlock = getDependenciesBlock(gradleFile);
                    addLastExpressionInBlockIfNeeded(dependencyString, dependenciesBlock);

                    CodeInsightUtilCore.forcePsiPostprocessAndRestoreElement(gradleFile);
                }
            }.execute();

            VirtualFile virtualFile = gradleFile.getVirtualFile();
            if (virtualFile != null) {
                NotificationMessageCollectorKt.createConfigureKotlinNotificationCollector(gradleFile.getProject())
                        .addMessage(virtualFile.getPath() + " was modified")
                        .showNotification();
            }
        }
    }

    @Nullable
    public static String getKotlinStdlibVersion(@NotNull Module module) {
        String gradleFilePath = getModuleFilePath(module);
        GroovyFile gradleFile = getBuildGradleFile(module.getProject(), gradleFilePath);

        if (gradleFile == null) return null;

        String versionProperty = "$kotlin_version";
        GrClosableBlock block = getBuildScriptBlock(gradleFile);
        if (block.getText().contains("ext.kotlin_version = ")) {
            return versionProperty;
        }

        GrStatement[] dependencies = getDependenciesBlock(gradleFile).getStatements();
        String stdlibArtifactPrefix = "org.jetbrains.kotlin:kotlin-stdlib:";
        for (GrStatement dependency : dependencies) {
            String dependencyText = dependency.getText();
            int startIndex = dependencyText.indexOf(stdlibArtifactPrefix) + stdlibArtifactPrefix.length();
            int endIndex = dependencyText.length() - 1;
            if (startIndex != -1 && endIndex != -1) {
                return dependencyText.substring(startIndex, endIndex);
            }
        }

        return null;
    }

    protected static boolean addElementsToProjectFile(@NotNull GroovyFile file, @NotNull String version) {
        boolean wasModified;

        GrClosableBlock buildScriptBlock = getBuildScriptBlock(file);
        wasModified = addFirstExpressionInBlockIfNeeded(VERSION.replace(VERSION_TEMPLATE, version), buildScriptBlock);

        GrClosableBlock buildScriptRepositoriesBlock = getBuildScriptRepositoriesBlock(file);
        if (ConfigureKotlinInProjectUtilsKt.isSnapshot(version)) {
            wasModified |= addLastExpressionInBlockIfNeeded(SNAPSHOT_REPOSITORY, buildScriptRepositoriesBlock);
        }
        else if (ConfigureKotlinInProjectUtilsKt.isEap(version)) {
            wasModified |= addLastExpressionInBlockIfNeeded(EAP_REPOSITORY, buildScriptRepositoriesBlock);
        }
        else if (!isRepositoryConfigured(buildScriptRepositoriesBlock)) {
            wasModified |= addLastExpressionInBlockIfNeeded(MAVEN_CENTRAL, buildScriptRepositoriesBlock);
        }

        GrClosableBlock buildScriptDependenciesBlock = getBuildScriptDependenciesBlock(file);
        wasModified |= addLastExpressionInBlockIfNeeded(CLASSPATH, buildScriptDependenciesBlock);

        return wasModified;
    }

    protected boolean addElementsToModuleFile(@NotNull GroovyFile file, @NotNull String version) {
        boolean wasModified = false;

        if (!containsDirective(file.getText(), getApplyPluginDirective())) {
            GrExpression apply = GroovyPsiElementFactory.getInstance(file.getProject()).createExpressionFromText(getApplyPluginDirective());
            GrApplicationStatement applyStatement = getApplyStatement(file);
            if (applyStatement != null) {
                file.addAfter(apply, applyStatement);
                wasModified = true;
            }
            else {
                GrClosableBlock buildScript = getBlockByName(file, "buildscript");
                if (buildScript != null) {
                    file.addAfter(apply, buildScript.getParent());
                    wasModified = true;
                }
                else {
                    GrStatement[] statements = file.getStatements();
                    if (statements.length > 0) {
                        file.addAfter(apply, statements[statements.length - 1]);
                    }
                    else {
                        file.addAfter(apply, file.getFirstChild());
                    }
                    wasModified = true;
                }
            }
        }

        GrClosableBlock repositoriesBlock = getRepositoriesBlock(file);
        if (ConfigureKotlinInProjectUtilsKt.isSnapshot(version)) {
            wasModified |= addLastExpressionInBlockIfNeeded(SNAPSHOT_REPOSITORY, repositoriesBlock);
        }
        else if (ConfigureKotlinInProjectUtilsKt.isEap(version)) {
            wasModified |= addLastExpressionInBlockIfNeeded(EAP_REPOSITORY, repositoriesBlock);
        }
        else if (!isRepositoryConfigured(repositoriesBlock)) {
            wasModified |= addLastExpressionInBlockIfNeeded(MAVEN_CENTRAL, repositoriesBlock);
        }

        GrClosableBlock dependenciesBlock = getDependenciesBlock(file);
        wasModified |= addExpressionInBlockIfNeeded(LIBRARY, dependenciesBlock, false);

        wasModified |= addSourceSetsBlock(file);

        return wasModified;
    }

    private static boolean isRepositoryConfigured(GrClosableBlock repositoriesBlock) {
        return repositoriesBlock.getText().contains(MAVEN_CENTRAL) || repositoriesBlock.getText().contains(JCENTER);
    }

    protected abstract String getApplyPluginDirective();

    protected abstract boolean addSourceSetsBlock(@NotNull GroovyFile file);

    protected abstract boolean addElementsToFile(
            @NotNull GroovyFile groovyFile,
            boolean isTopLevelProjectFile,
            @NotNull String version
    );

    private static boolean canConfigureFile(@NotNull GroovyFile file) {
        return WritingAccessProvider.isPotentiallyWritable(file.getVirtualFile(), null);
    }

    @Nullable
    private static GroovyFile getBuildGradleFile(Project project, @Nullable String path) {
        if (path == null) {
            return null;
        }
        VirtualFile file = VfsUtil.findFileByIoFile(new File(path), true);
        if (file == null) {
            return null;
        }
        PsiFile psiFile = PsiManager.getInstance(project).findFile(file);
        if (!(psiFile instanceof GroovyFile)) return null;
        return (GroovyFile) psiFile;
    }

    @NotNull
    private static String getTopLevelProjectFilePath(@NotNull Project project) {
        return project.getBasePath() + "/" + GradleConstants.DEFAULT_SCRIPT_NAME;
    }

    @Nullable
    private static String getModuleFilePath(@NotNull Module module) {
        String moduleDir = new File(module.getModuleFilePath()).getParent();
        File buildGradleFile = new File(moduleDir + "/" + GradleConstants.DEFAULT_SCRIPT_NAME);
        if (buildGradleFile.exists()) {
            return buildGradleFile.getPath();
        }

        // since IDEA 145 module file is located in .idea directory
        for (VirtualFile file : ModuleRootManager.getInstance(module).getContentRoots()) {
            buildGradleFile = new File(file.getPath() + "/" + GradleConstants.DEFAULT_SCRIPT_NAME);
            if (buildGradleFile.exists()) {
                return buildGradleFile.getPath();
            }
        }
        return null;
    }

    protected boolean changeGradleFile(
            @NotNull final GroovyFile groovyFile,
            final boolean isTopLevelProjectFile,
            @NotNull final String version,
            @NotNull NotificationMessageCollector collector
    ) {
        final boolean[] isModified = {false};
        new WriteCommandAction(groovyFile.getProject()) {
            @Override
            protected void run(@NotNull Result result) {
                isModified[0] = addElementsToFile(groovyFile, isTopLevelProjectFile, version);

                CodeInsightUtilCore.forcePsiPostprocessAndRestoreElement(groovyFile);
            }
        }.execute();

        VirtualFile virtualFile = groovyFile.getVirtualFile();
        if (virtualFile != null && isModified[0]) {
            collector.addMessage(virtualFile.getPath() + " was modified");
        }
        return isModified[0];
    }

    @NotNull
    private static GrClosableBlock getDependenciesBlock(@NotNull GrStatementOwner file) {
        return getBlockOrCreate(file, "dependencies");
    }

    @NotNull
    protected static GrClosableBlock getSourceSetsBlock(@NotNull GrStatementOwner parent) {
        return getBlockOrCreate(parent, "sourceSets");
    }

    @NotNull
    private static GrClosableBlock getBuildScriptBlock(@NotNull GrStatementOwner file) {
        return getBlockOrCreate(file, "buildscript");
    }

    @NotNull
    private static GrClosableBlock getBuildScriptDependenciesBlock(@NotNull GrStatementOwner file) {
        GrClosableBlock buildScript = getBuildScriptBlock(file);
        return getBlockOrCreate(buildScript, "dependencies");
    }

    @NotNull
    private static GrClosableBlock getBuildScriptRepositoriesBlock(@NotNull GrStatementOwner file) {
        GrClosableBlock buildScript = getBuildScriptBlock(file);
        return getBlockOrCreate(buildScript, "repositories");
    }

    @NotNull
    private static GrClosableBlock getRepositoriesBlock(@NotNull GrStatementOwner file) {
        return getBlockOrCreate(file, "repositories");
    }

    @NotNull
    protected static GrClosableBlock getBlockOrCreate(@NotNull GrStatementOwner parent, @NotNull String name) {
        GrClosableBlock block = getBlockByName(parent, name);
        if (block == null) {
            GroovyPsiElementFactory factory = GroovyPsiElementFactory.getInstance(parent.getProject());
            GrExpression newBlock = factory.createExpressionFromText(name + "{\n}\n");
            GrStatement[] statements = parent.getStatements();
            if (statements.length > 0) {
                parent.addAfter(newBlock, statements[statements.length - 1]);
            }
            else {
                parent.addAfter(newBlock, parent.getFirstChild());
            }
            block = getBlockByName(parent, name);
            assert block != null : "Block should be non-null because it is created";
        }
        return block;
    }

    protected static boolean addLastExpressionInBlockIfNeeded(@NotNull String text, @NotNull GrClosableBlock block) {
        return addExpressionInBlockIfNeeded(text, block, false);
    }

    private static boolean addFirstExpressionInBlockIfNeeded(@NotNull String text, @NotNull GrClosableBlock block) {
        return addExpressionInBlockIfNeeded(text, block, true);
    }

    @Nullable
    private static GrClosableBlock getBlockByName(@NotNull PsiElement parent, @NotNull String name) {
        GrMethodCallExpression[] allExpressions = PsiTreeUtil.getChildrenOfType(parent, GrMethodCallExpression.class);
        if (allExpressions != null) {
            for (GrMethodCallExpression expression : allExpressions) {
                GrExpression invokedExpression = expression.getInvokedExpression();
                if (expression.getClosureArguments().length == 0) continue;

                String expressionText = invokedExpression.getText();
                if (expressionText.equals(name)) return expression.getClosureArguments()[0];
            }
        }
        return null;
    }

    private static boolean addExpressionInBlockIfNeeded(@NotNull String text, @NotNull GrClosableBlock block, boolean isFirst) {
        if (block.getText().contains(text)) return false;
        GrExpression newStatement = GroovyPsiElementFactory.getInstance(block.getProject()).createExpressionFromText(text);
        CodeStyleManager.getInstance(block.getProject()).reformat(newStatement);
        GrStatement[] statements = block.getStatements();
        if (!isFirst && statements.length > 0) {
            GrStatement lastStatement = statements[statements.length - 1];
            if (lastStatement != null) {
                block.addAfter(newStatement, lastStatement);
            }
        }
        else {
            PsiElement firstChild = block.getFirstChild();
            if (firstChild != null) {
                block.addAfter(newStatement, firstChild);
            }
        }
        return true;
    }

    @Nullable
    private static GrApplicationStatement getApplyStatement(@NotNull GroovyFile file) {
        GrApplicationStatement[] applyStatement = PsiTreeUtil.getChildrenOfType(file, GrApplicationStatement.class);
        if (applyStatement == null) return null;
        for (GrApplicationStatement callExpression : applyStatement) {
            GrExpression invokedExpression = callExpression.getInvokedExpression();
            if (invokedExpression.getText().equals("apply")) {
                return callExpression;
            }
        }
        return null;
    }

    private static void showErrorMessage(@NotNull Project project, @Nullable String message) {
        Messages.showErrorDialog(project,
                                 "<html>Couldn't configure kotlin-gradle plugin automatically.<br/>" +
                                 (message != null ? message : "") +
                                 "See manual installation instructions <a href=\"https://kotlinlang.org/docs/reference/using-gradle.html\">here</a></html>",
                                 "Configure Kotlin-Gradle Plugin");
    }
}<|MERGE_RESOLUTION|>--- conflicted
+++ resolved
@@ -168,12 +168,7 @@
 
                     String dependencyString = String.format(
                             "%s \"%s:%s:%s\"",
-<<<<<<< HEAD
                             groovyScope, groupId, artifactId, version);
-=======
-                            groovyScope, libraryDescriptor.getLibraryGroupId(), libraryDescriptor.getLibraryArtifactId(),
-                            libraryDescriptor.getMaxVersion());
->>>>>>> d160f63d
 
                     GrClosableBlock dependenciesBlock = getDependenciesBlock(gradleFile);
                     addLastExpressionInBlockIfNeeded(dependencyString, dependenciesBlock);
