--- conflicted
+++ resolved
@@ -30,13 +30,8 @@
 import com.intellij.codeInsight.ExternalAnnotationsListener
 import com.intellij.psi.PsiModifierListOwner
 
-<<<<<<< HEAD
 class LibraryModificationTracker(project: Project) : DefaultModificationTracker() {
-    class object {
-=======
-class LibraryModificationTracker(project: Project) : SimpleModificationTracker() {
     default object {
->>>>>>> 84ad6c39
         platformStatic fun getInstance(project: Project) = ServiceManager.getService(project, javaClass<LibraryModificationTracker>())!!
     }
 
