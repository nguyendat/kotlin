--- conflicted
+++ resolved
@@ -16,7 +16,6 @@
 
 package org.jetbrains.jet.jps.build;
 
-import com.intellij.openapi.util.io.FileUtilRt;
 import com.intellij.util.Consumer;
 import org.jetbrains.annotations.NotNull;
 import org.jetbrains.jet.utils.LibraryUtils;
@@ -38,10 +37,6 @@
 class JpsJsModuleUtils {
     private JpsJsModuleUtils() {}
 
-    public static String urlToOsPath(String url) {
-        return FileUtilRt.toSystemDependentName(JpsPathUtil.urlToPath(url));
-    }
-
     @NotNull
     static List<String> getLibraryFilesAndDependencies(@NotNull ModuleBuildTarget target) {
         List<String> result = new ArrayList<String>();
@@ -54,11 +49,7 @@
         Set<JpsLibrary> libraries = JpsUtils.getAllDependencies(target).getLibraries();
         for (JpsLibrary library : libraries) {
             for (JpsLibraryRoot root : library.getRoots(JpsOrderRootType.COMPILED)) {
-<<<<<<< HEAD
-                String path = urlToOsPath(root.getUrl());
-=======
                 String path = JpsPathUtil.urlToPath(root.getUrl());
->>>>>>> 9723106d
                 // TODO: Do we need to add to dependency all libraries?
                 if (LibraryUtils.isJsRuntimeLibrary(new File(path))) {
                     result.add(path);
@@ -76,11 +67,7 @@
                 result.add("@" + module.getName());
 
                 for (JpsModuleSourceRoot root : module.getSourceRoots(JavaSourceRootType.SOURCE)) {
-<<<<<<< HEAD
-                    result.add(urlToOsPath(root.getUrl()));
-=======
                     result.add(JpsPathUtil.urlToPath(root.getUrl()));
->>>>>>> 9723106d
                 }
             }
         });
